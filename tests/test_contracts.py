from unittest import TextTestResult

from twisted.internet import defer
from twisted.python import failure
from twisted.trial import unittest

from scrapy.crawler import CrawlerRunner
from scrapy.spidermiddlewares.httperror import HttpError
from scrapy.spiders import Spider
from scrapy.http import Request
from scrapy.item import Item, Field
from scrapy.contracts import ContractsManager
from scrapy.contracts.default import (
    UrlContract,
    ReturnsContract,
    ScrapesContract,
)
from tests.mockserver import MockServer


class TestItem(Item):
    name = Field()
    url = Field()


class ResponseMock(object):
    url = 'http://scrapy.org'


class TestSpider(Spider):
    name = 'demo_spider'

    def returns_request(self, response):
        """ method which returns request
        @url http://scrapy.org
        @returns requests 1
        """
        return Request('http://scrapy.org', callback=self.returns_item)

    def returns_item(self, response):
        """ method which returns item
        @url http://scrapy.org
        @returns items 1 1
        """
        return TestItem(url=response.url)

    def returns_dict_item(self, response):
        """ method which returns item
        @url http://scrapy.org
        @returns items 1 1
        """
        return {"url": response.url}

    def returns_fail(self, response):
        """ method which returns item
        @url http://scrapy.org
        @returns items 0 0
        """
        return TestItem(url=response.url)

    def returns_dict_fail(self, response):
        """ method which returns item
        @url http://scrapy.org
        @returns items 0 0
        """
        return {'url': response.url}

    def scrapes_item_ok(self, response):
        """ returns item with name and url
        @url http://scrapy.org
        @returns items 1 1
        @scrapes name url
        """
        return TestItem(name='test', url=response.url)

    def scrapes_dict_item_ok(self, response):
        """ returns item with name and url
        @url http://scrapy.org
        @returns items 1 1
        @scrapes name url
        """
        return {'name': 'test', 'url': response.url}

    def scrapes_item_fail(self, response):
        """ returns item with no name
        @url http://scrapy.org
        @returns items 1 1
        @scrapes name url
        """
        return TestItem(url=response.url)

    def scrapes_dict_item_fail(self, response):
        """ returns item with no name
        @url http://scrapy.org
        @returns items 1 1
        @scrapes name url
        """
        return {'url': response.url}

    def parse_no_url(self, response):
        """ method with no url
        @returns items 1 1
        """
        pass


class InheritsTestSpider(TestSpider):
    name = 'inherits_demo_spider'


class ContractsManagerTest(unittest.TestCase):
    contracts = [UrlContract, ReturnsContract, ScrapesContract]

    def setUp(self):
        self.conman = ContractsManager(self.contracts)
        self.results = TextTestResult(stream=None, descriptions=False, verbosity=0)

    def should_succeed(self):
        self.assertFalse(self.results.failures)
        self.assertFalse(self.results.errors)

    def should_fail(self):
        self.assertTrue(self.results.failures)
        self.assertFalse(self.results.errors)

    def test_contracts(self):
        spider = TestSpider()

        # extract contracts correctly
        contracts = self.conman.extract_contracts(spider.returns_request)
        self.assertEqual(len(contracts), 2)
        self.assertEqual(frozenset(type(x) for x in contracts),
            frozenset([UrlContract, ReturnsContract]))

        # returns request for valid method
        request = self.conman.from_method(spider.returns_request, self.results)
        self.assertNotEqual(request, None)

        # no request for missing url
        request = self.conman.from_method(spider.parse_no_url, self.results)
        self.assertEqual(request, None)

    def test_returns(self):
        spider = TestSpider()
        response = ResponseMock()

        # returns_item
        request = self.conman.from_method(spider.returns_item, self.results)
        request.callback(response)
        self.should_succeed()

        # returns_dict_item
        request = self.conman.from_method(spider.returns_dict_item, self.results)
        request.callback(response)
        self.should_succeed()

        # returns_request
        request = self.conman.from_method(spider.returns_request, self.results)
        request.callback(response)
        self.should_succeed()

        # returns_fail
        request = self.conman.from_method(spider.returns_fail, self.results)
        request.callback(response)
        self.should_fail()

        # returns_dict_fail
        request = self.conman.from_method(spider.returns_dict_fail, self.results)
        request.callback(response)
        self.should_fail()

    def test_scrapes(self):
        spider = TestSpider()
        response = ResponseMock()

        # scrapes_item_ok
        request = self.conman.from_method(spider.scrapes_item_ok, self.results)
        request.callback(response)
        self.should_succeed()

        # scrapes_dict_item_ok
        request = self.conman.from_method(spider.scrapes_dict_item_ok, self.results)
        request.callback(response)
        self.should_succeed()

        # scrapes_item_fail
        request = self.conman.from_method(spider.scrapes_item_fail, self.results)
        request.callback(response)
        self.should_fail()

        # scrapes_dict_item_fail
        request = self.conman.from_method(spider.scrapes_dict_item_fail, self.results)
        request.callback(response)
        self.should_fail()

    def test_errback(self):
        spider = TestSpider()
        response = ResponseMock()

        try:
            raise HttpError(response, 'Ignoring non-200 response')
        except HttpError:
            failure_mock = failure.Failure()

        request = self.conman.from_method(spider.returns_request, self.results)
        request.errback(failure_mock)

        self.assertFalse(self.results.failures)
        self.assertTrue(self.results.errors)

<<<<<<< HEAD
    @defer.inlineCallbacks
    def test_same_url(self):

        class TestSameUrlSpider(Spider):
            name = 'test_same_url'

            def __init__(self, *args, **kwargs):
                super(TestSameUrlSpider, self).__init__(*args, **kwargs)
                self.visited = 0

            def start_requests(s):
                return self.conman.from_spider(s, self.results)

            def parse_first(self, response):
                """first callback
                @url http://scrapy.org
                """
                self.visited += 1
                return TestItem()

            def parse_second(self, response):
                """second callback
                @url http://scrapy.org
                """
                self.visited += 1
                return TestItem()

        crawler = CrawlerRunner().create_crawler(TestSameUrlSpider)
        with MockServer() as mockserver:
            yield crawler.crawl(mockserver=mockserver)

        self.assertEqual(crawler.spider.visited, 2)
=======
    def test_inherited_contracts(self):
        spider = InheritsTestSpider()

        requests = self.conman.from_spider(spider, self.results)
        self.assertTrue(requests)
>>>>>>> c7654f7c
<|MERGE_RESOLUTION|>--- conflicted
+++ resolved
@@ -208,7 +208,6 @@
         self.assertFalse(self.results.failures)
         self.assertTrue(self.results.errors)
 
-<<<<<<< HEAD
     @defer.inlineCallbacks
     def test_same_url(self):
 
@@ -224,15 +223,15 @@
 
             def parse_first(self, response):
                 """first callback
-                @url http://scrapy.org
-                """
+                @url {}
+                """.format(self.mockserver.url('/status?n=200'))
                 self.visited += 1
                 return TestItem()
 
             def parse_second(self, response):
                 """second callback
-                @url http://scrapy.org
-                """
+                @url {}
+                """.format(self.mockserver.url('/status?n=200'))
                 self.visited += 1
                 return TestItem()
 
@@ -241,10 +240,9 @@
             yield crawler.crawl(mockserver=mockserver)
 
         self.assertEqual(crawler.spider.visited, 2)
-=======
+
     def test_inherited_contracts(self):
         spider = InheritsTestSpider()
 
         requests = self.conman.from_spider(spider, self.results)
-        self.assertTrue(requests)
->>>>>>> c7654f7c
+        self.assertTrue(requests)